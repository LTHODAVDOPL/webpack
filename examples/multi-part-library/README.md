This example demonstrates how to build a complex library with webpack. The library consist of multiple parts that are usable on its own and together.

When using this library with script tags it exports itself to the namespace `MyLibrary` and each part to a property in this namespace (`MyLibrary.alpha` and `MyLibrary.beta`). When consuming the library with CommonsJs or AMD it just export each part.

We are using multiple entry points (`entry` option) to build every part of the library as separate output file. The `output.filename` option contains `[name]` to give each output file a different name.

We are using the `libraryTarget` option to generate a UMD ([Universal Module Definition](https://github.com/umdjs/umd)) module that is consumable in CommonsJs, AMD and with script tags. The `library` option defines the namespace. We are using `[name]` in the `library` option to give every entry a different namespace.

You can see that webpack automatically wraps your module so that it is consumable in every environment. All you need is this simple config.

Note: You can also use the `library` and `libraryTarget` options without multiple entry points. Then you don't need `[name]`.

Note: When your library has dependencies that should not be included in the compiled version, you can use the `externals` option. See [externals example](https://github.com/webpack/webpack/tree/master/examples/externals).

# webpack.config.js

``` javascript
var path = require("path");
module.exports = {
	// mode: "development || "production",
	entry: {
		alpha: "./alpha",
		beta: "./beta"
	},
	output: {
		path: path.join(__dirname, "dist"),
		filename: "MyLibrary.[name].js",
		library: ["MyLibrary", "[name]"],
		libraryTarget: "umd"
	}
};
```

# dist/MyLibrary.alpha.js

``` javascript
(function webpackUniversalModuleDefinition(root, factory) {
	if(typeof exports === 'object' && typeof module === 'object')
		module.exports = factory();
	else if(typeof define === 'function' && define.amd)
		define([], factory);
	else if(typeof exports === 'object')
		exports["alpha"] = factory();
	else
		root["MyLibrary"] = root["MyLibrary"] || {}, root["MyLibrary"]["alpha"] = factory();
<<<<<<< HEAD
})(window, function() {
=======
})(typeof self !== 'undefined' ? self : this, function() {
>>>>>>> f0105466
```
<details><summary><code>return /******/ (function(modules) { /* webpackBootstrap */ })</code></summary>

``` js
return /******/ (function(modules) { // webpackBootstrap
/******/ 	// The module cache
/******/ 	var installedModules = {};
/******/
/******/ 	// The require function
/******/ 	function __webpack_require__(moduleId) {
/******/
/******/ 		// Check if module is in cache
/******/ 		if(installedModules[moduleId]) {
/******/ 			return installedModules[moduleId].exports;
/******/ 		}
/******/ 		// Create a new module (and put it into the cache)
/******/ 		var module = installedModules[moduleId] = {
/******/ 			i: moduleId,
/******/ 			l: false,
/******/ 			exports: {}
/******/ 		};
/******/
/******/ 		// Execute the module function
/******/ 		modules[moduleId].call(module.exports, module, module.exports, __webpack_require__);
/******/
/******/ 		// Flag the module as loaded
/******/ 		module.l = true;
/******/
/******/ 		// Return the exports of the module
/******/ 		return module.exports;
/******/ 	}
/******/
/******/
/******/ 	// expose the modules object (__webpack_modules__)
/******/ 	__webpack_require__.m = modules;
/******/
/******/ 	// expose the module cache
/******/ 	__webpack_require__.c = installedModules;
/******/
/******/ 	// define getter function for harmony exports
/******/ 	__webpack_require__.d = function(exports, name, getter) {
/******/ 		if(!__webpack_require__.o(exports, name)) {
/******/ 			Object.defineProperty(exports, name, {
/******/ 				configurable: false,
/******/ 				enumerable: true,
/******/ 				get: getter
/******/ 			});
/******/ 		}
/******/ 	};
/******/
/******/ 	// define __esModule on exports
/******/ 	__webpack_require__.r = function(exports) {
/******/ 		Object.defineProperty(exports, '__esModule', { value: true });
/******/ 	};
/******/
/******/ 	// getDefaultExport function for compatibility with non-harmony modules
/******/ 	__webpack_require__.n = function(module) {
/******/ 		var getter = module && module.__esModule ?
/******/ 			function getDefault() { return module['default']; } :
/******/ 			function getModuleExports() { return module; };
/******/ 		__webpack_require__.d(getter, 'a', getter);
/******/ 		return getter;
/******/ 	};
/******/
/******/ 	// Object.prototype.hasOwnProperty.call
/******/ 	__webpack_require__.o = function(object, property) { return Object.prototype.hasOwnProperty.call(object, property); };
/******/
/******/ 	// __webpack_public_path__
/******/ 	__webpack_require__.p = "dist/";
/******/
/******/
/******/ 	// Load entry module and return exports
/******/ 	return __webpack_require__(__webpack_require__.s = 0);
/******/ })
/************************************************************************/
```

</details>

``` js
/******/ ([
/* 0 */
/*!******************!*\
  !*** ./alpha.js ***!
  \******************/
<<<<<<< HEAD
/*! no static exports found */
=======
/*! dynamic exports provided */
/*! all exports used */
>>>>>>> f0105466
/***/ (function(module, exports) {

module.exports = "alpha";

/***/ })
/******/ ]);
});
```

# dist/MyLibrary.beta.js

``` javascript
(function webpackUniversalModuleDefinition(root, factory) {
	if(typeof exports === 'object' && typeof module === 'object')
		module.exports = factory();
	else if(typeof define === 'function' && define.amd)
		define([], factory);
	else if(typeof exports === 'object')
		exports["beta"] = factory();
	else
		root["MyLibrary"] = root["MyLibrary"] || {}, root["MyLibrary"]["beta"] = factory();
<<<<<<< HEAD
})(window, function() {
=======
})(typeof self !== 'undefined' ? self : this, function() {
>>>>>>> f0105466
return /******/ (function(modules) { // webpackBootstrap
/******/ 	// The module cache
/******/ 	var installedModules = {};
/******/
/******/ 	// The require function
/******/ 	function __webpack_require__(moduleId) {
/******/
/******/ 		// Check if module is in cache
/******/ 		if(installedModules[moduleId]) {
/******/ 			return installedModules[moduleId].exports;
/******/ 		}
/******/ 		// Create a new module (and put it into the cache)
/******/ 		var module = installedModules[moduleId] = {
/******/ 			i: moduleId,
/******/ 			l: false,
/******/ 			exports: {}
/******/ 		};
/******/
/******/ 		// Execute the module function
/******/ 		modules[moduleId].call(module.exports, module, module.exports, __webpack_require__);
/******/
/******/ 		// Flag the module as loaded
/******/ 		module.l = true;
/******/
/******/ 		// Return the exports of the module
/******/ 		return module.exports;
/******/ 	}
/******/
/******/
/******/ 	// expose the modules object (__webpack_modules__)
/******/ 	__webpack_require__.m = modules;
/******/
/******/ 	// expose the module cache
/******/ 	__webpack_require__.c = installedModules;
/******/
/******/ 	// define getter function for harmony exports
/******/ 	__webpack_require__.d = function(exports, name, getter) {
/******/ 		if(!__webpack_require__.o(exports, name)) {
/******/ 			Object.defineProperty(exports, name, {
/******/ 				configurable: false,
/******/ 				enumerable: true,
/******/ 				get: getter
/******/ 			});
/******/ 		}
/******/ 	};
/******/
/******/ 	// define __esModule on exports
/******/ 	__webpack_require__.r = function(exports) {
/******/ 		Object.defineProperty(exports, '__esModule', { value: true });
/******/ 	};
/******/
/******/ 	// getDefaultExport function for compatibility with non-harmony modules
/******/ 	__webpack_require__.n = function(module) {
/******/ 		var getter = module && module.__esModule ?
/******/ 			function getDefault() { return module['default']; } :
/******/ 			function getModuleExports() { return module; };
/******/ 		__webpack_require__.d(getter, 'a', getter);
/******/ 		return getter;
/******/ 	};
/******/
/******/ 	// Object.prototype.hasOwnProperty.call
/******/ 	__webpack_require__.o = function(object, property) { return Object.prototype.hasOwnProperty.call(object, property); };
/******/
/******/ 	// __webpack_public_path__
/******/ 	__webpack_require__.p = "dist/";
/******/
/******/
/******/ 	// Load entry module and return exports
/******/ 	return __webpack_require__(__webpack_require__.s = 1);
/******/ })
/************************************************************************/
/******/ ([
/* 0 */,
/* 1 */
/*!*****************!*\
  !*** ./beta.js ***!
  \*****************/
<<<<<<< HEAD
/*! no static exports found */
=======
/*! dynamic exports provided */
/*! all exports used */
>>>>>>> f0105466
/***/ (function(module, exports) {

module.exports = "beta";

/***/ })
/******/ ]);
});
```

# Info

## Unoptimized

```
<<<<<<< HEAD
Hash: 0a1b2c3d4e5f6a7b8c9d
Version: webpack next
             Asset      Size  Chunks             Chunk Names
MyLibrary.alpha.js  3.16 KiB       0  [emitted]  alpha
 MyLibrary.beta.js  3.16 KiB       1  [emitted]  beta
=======
Hash: e5033b72cf0ec9da1ad7
Version: webpack 3.11.0
             Asset     Size  Chunks             Chunk Names
 MyLibrary.beta.js  3.09 kB       0  [emitted]  beta
MyLibrary.alpha.js  3.09 kB       1  [emitted]  alpha
>>>>>>> f0105466
Entrypoint alpha = MyLibrary.alpha.js
Entrypoint beta = MyLibrary.beta.js
chunk    {0} MyLibrary.alpha.js (alpha) 25 bytes [entry] [rendered]
    > ./alpha alpha
    [0] ./alpha.js 25 bytes {0} [built]
        single entry ./alpha  alpha
chunk    {1} MyLibrary.beta.js (beta) 24 bytes [entry] [rendered]
    > ./beta beta
    [1] ./beta.js 24 bytes {1} [built]
        single entry ./beta  beta
```

## Production mode

```
<<<<<<< HEAD
Hash: 0a1b2c3d4e5f6a7b8c9d
Version: webpack next
             Asset       Size  Chunks             Chunk Names
 MyLibrary.beta.js  828 bytes       0  [emitted]  beta
MyLibrary.alpha.js  832 bytes       1  [emitted]  alpha
=======
Hash: e5033b72cf0ec9da1ad7
Version: webpack 3.11.0
             Asset       Size  Chunks             Chunk Names
 MyLibrary.beta.js  789 bytes       0  [emitted]  beta
MyLibrary.alpha.js  791 bytes       1  [emitted]  alpha
>>>>>>> f0105466
Entrypoint alpha = MyLibrary.alpha.js
Entrypoint beta = MyLibrary.beta.js
chunk    {0} MyLibrary.beta.js (beta) 24 bytes [entry] [rendered]
    > ./beta beta
    [0] ./beta.js 24 bytes {0} [built]
        single entry ./beta  beta
chunk    {1} MyLibrary.alpha.js (alpha) 25 bytes [entry] [rendered]
    > ./alpha alpha
    [1] ./alpha.js 25 bytes {1} [built]
        single entry ./alpha  alpha
```<|MERGE_RESOLUTION|>--- conflicted
+++ resolved
@@ -43,11 +43,7 @@
 		exports["alpha"] = factory();
 	else
 		root["MyLibrary"] = root["MyLibrary"] || {}, root["MyLibrary"]["alpha"] = factory();
-<<<<<<< HEAD
 })(window, function() {
-=======
-})(typeof self !== 'undefined' ? self : this, function() {
->>>>>>> f0105466
 ```
 <details><summary><code>return /******/ (function(modules) { /* webpackBootstrap */ })</code></summary>
 
@@ -133,12 +129,7 @@
 /*!******************!*\
   !*** ./alpha.js ***!
   \******************/
-<<<<<<< HEAD
 /*! no static exports found */
-=======
-/*! dynamic exports provided */
-/*! all exports used */
->>>>>>> f0105466
 /***/ (function(module, exports) {
 
 module.exports = "alpha";
@@ -160,11 +151,7 @@
 		exports["beta"] = factory();
 	else
 		root["MyLibrary"] = root["MyLibrary"] || {}, root["MyLibrary"]["beta"] = factory();
-<<<<<<< HEAD
 })(window, function() {
-=======
-})(typeof self !== 'undefined' ? self : this, function() {
->>>>>>> f0105466
 return /******/ (function(modules) { // webpackBootstrap
 /******/ 	// The module cache
 /******/ 	var installedModules = {};
@@ -242,12 +229,7 @@
 /*!*****************!*\
   !*** ./beta.js ***!
   \*****************/
-<<<<<<< HEAD
 /*! no static exports found */
-=======
-/*! dynamic exports provided */
-/*! all exports used */
->>>>>>> f0105466
 /***/ (function(module, exports) {
 
 module.exports = "beta";
@@ -262,19 +244,11 @@
 ## Unoptimized
 
 ```
-<<<<<<< HEAD
 Hash: 0a1b2c3d4e5f6a7b8c9d
-Version: webpack next
+Version: webpack 4.0.0-beta.1
              Asset      Size  Chunks             Chunk Names
 MyLibrary.alpha.js  3.16 KiB       0  [emitted]  alpha
  MyLibrary.beta.js  3.16 KiB       1  [emitted]  beta
-=======
-Hash: e5033b72cf0ec9da1ad7
-Version: webpack 3.11.0
-             Asset     Size  Chunks             Chunk Names
- MyLibrary.beta.js  3.09 kB       0  [emitted]  beta
-MyLibrary.alpha.js  3.09 kB       1  [emitted]  alpha
->>>>>>> f0105466
 Entrypoint alpha = MyLibrary.alpha.js
 Entrypoint beta = MyLibrary.beta.js
 chunk    {0} MyLibrary.alpha.js (alpha) 25 bytes [entry] [rendered]
@@ -290,19 +264,11 @@
 ## Production mode
 
 ```
-<<<<<<< HEAD
 Hash: 0a1b2c3d4e5f6a7b8c9d
-Version: webpack next
+Version: webpack 4.0.0-beta.1
              Asset       Size  Chunks             Chunk Names
  MyLibrary.beta.js  828 bytes       0  [emitted]  beta
 MyLibrary.alpha.js  832 bytes       1  [emitted]  alpha
-=======
-Hash: e5033b72cf0ec9da1ad7
-Version: webpack 3.11.0
-             Asset       Size  Chunks             Chunk Names
- MyLibrary.beta.js  789 bytes       0  [emitted]  beta
-MyLibrary.alpha.js  791 bytes       1  [emitted]  alpha
->>>>>>> f0105466
 Entrypoint alpha = MyLibrary.alpha.js
 Entrypoint beta = MyLibrary.beta.js
 chunk    {0} MyLibrary.beta.js (beta) 24 bytes [entry] [rendered]
