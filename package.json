--- conflicted
+++ resolved
@@ -103,13 +103,8 @@
     "circleci:lint": "npm run lint-files && npm run nsp",
     "build:examples": "cd examples && node buildAll.js",
     "pretest": "npm run lint-files",
-<<<<<<< HEAD
-    "lint-files": "npm run lint && npm run beautify-lint",
+    "lint-files": "npm run lint && npm run beautify-lint && npm run schema-lint",
     "lint": "eslint lib bin hot buildin \"test/*.js\" \"test/**/webpack.config.js\" \"test/binCases/**/test.js\" \"examples/**/webpack.config.js\"",
-=======
-    "lint-files": "npm run lint && npm run beautify-lint && npm run schema-lint",
-    "lint": "eslint lib bin hot buildin \"test/**/webpack.config.js\" \"test/binCases/**/test.js\" \"examples/**/webpack.config.js\"",
->>>>>>> dd47437a
     "fix": "npm run lint -- --fix",
     "beautify-lint": "beautify-lint \"lib/**/*.js\" \"hot/**/*.js\" \"bin/**/*.js\" \"benchmark/*.js\" \"test/*.js\"",
     "schema-lint": "mocha test/*.lint.js --opts test/lint-mocha.opts",
