/*
	MIT License http://www.opensource.org/licenses/mit-license.php
	Author Tobias Koppers @sokra
*/
"use strict";
const Template = require("./Template");
const ModuleHotAcceptDependency = require("./dependencies/ModuleHotAcceptDependency");
const ModuleHotDeclineDependency = require("./dependencies/ModuleHotDeclineDependency");
const RawSource = require("webpack-sources").RawSource;
const ConstDependency = require("./dependencies/ConstDependency");
const NullFactory = require("./NullFactory");
const ParserHelpers = require("./ParserHelpers");
const createHash = require("./util/createHash");
const SyncBailHook = require("tapable").SyncBailHook;

module.exports = class HotModuleReplacementPlugin {
	constructor(options) {
		this.options = options || {};
		this.multiStep = this.options.multiStep;
		this.fullBuildTimeout = this.options.fullBuildTimeout || 200;
		this.requestTimeout = this.options.requestTimeout || 10000;
	}

	apply(compiler) {
		const multiStep = this.multiStep;
		const fullBuildTimeout = this.fullBuildTimeout;
		const requestTimeout = this.requestTimeout;
		const hotUpdateChunkFilename = compiler.options.output.hotUpdateChunkFilename;
		const hotUpdateMainFilename = compiler.options.output.hotUpdateMainFilename;
		compiler.hooks.additionalPass.tapAsync("HotModuleReplacementPlugin", (callback) => {
			if(multiStep)
				return setTimeout(callback, fullBuildTimeout);
			return callback();
		});
		compiler.hooks.compilation.tap("HotModuleReplacementPlugin", (compilation, {
			normalModuleFactory
		}) => {
			const hotUpdateChunkTemplate = compilation.hotUpdateChunkTemplate;
			if(!hotUpdateChunkTemplate) return;

			compilation.dependencyFactories.set(ConstDependency, new NullFactory());
			compilation.dependencyTemplates.set(ConstDependency, new ConstDependency.Template());

			compilation.dependencyFactories.set(ModuleHotAcceptDependency, normalModuleFactory);
			compilation.dependencyTemplates.set(ModuleHotAcceptDependency, new ModuleHotAcceptDependency.Template());

			compilation.dependencyFactories.set(ModuleHotDeclineDependency, normalModuleFactory);
			compilation.dependencyTemplates.set(ModuleHotDeclineDependency, new ModuleHotDeclineDependency.Template());

			compilation.hooks.record.tap("HotModuleReplacementPlugin", (compilation, records) => {
				if(records.hash === compilation.hash) return;
				records.hash = compilation.hash;
				records.moduleHashs = {};
				for(const module of compilation.modules) {
					const identifier = module.identifier();
					const hash = createHash(compilation.outputOptions.hashFunction);
					module.updateHash(hash);
					records.moduleHashs[identifier] = hash.digest("hex");
				}
				records.chunkHashs = {};
				for(const chunk of compilation.chunks) {
					records.chunkHashs[chunk.id] = chunk.hash;
				}
				records.chunkModuleIds = {};
<<<<<<< HEAD
				for(const chunk of compilation.chunks) {
					records.chunkModuleIds[chunk.id] = chunk.mapModules(m => m.id);
				}
=======
				compilation.chunks.forEach(chunk => {
					records.chunkModuleIds[chunk.id] = Array.from(chunk.modulesIterable, m => m.id);
				});
>>>>>>> f2141e13
			});
			let initialPass = false;
			let recompilation = false;
			compilation.hooks.afterHash.tap("HotModuleReplacementPlugin", () => {
				let records = compilation.records;
				if(!records) {
					initialPass = true;
					return;
				}
				if(!records.hash)
					initialPass = true;
				const preHash = records.preHash || "x";
				const prepreHash = records.prepreHash || "x";
				if(preHash === compilation.hash) {
					recompilation = true;
					compilation.modifyHash(prepreHash);
					return;
				}
				records.prepreHash = records.hash || "x";
				records.preHash = compilation.hash;
				compilation.modifyHash(records.prepreHash);
			});
			compilation.hooks.shouldGenerateChunkAssets.tap("HotModuleReplacementPlugin", () => {
				if(multiStep && !recompilation && !initialPass)
					return false;
			});
			compilation.hooks.needAdditionalPass.tap("HotModuleReplacementPlugin", () => {
				if(multiStep && !recompilation && !initialPass)
					return true;
			});
			compilation.hooks.additionalChunkAssets.tap("HotModuleReplacementPlugin", () => {
				const records = compilation.records;
				if(records.hash === compilation.hash) return;
				if(!records.moduleHashs || !records.chunkHashs || !records.chunkModuleIds) return;
				for(const module of compilation.modules) {
					const identifier = module.identifier();
					let hash = createHash(compilation.outputOptions.hashFunction);
					module.updateHash(hash);
					hash = hash.digest("hex");
					module.hotUpdate = records.moduleHashs[identifier] !== hash;
				}
				const hotUpdateMainContent = {
					h: compilation.hash,
					c: {},
				};
				for(let chunkId of Object.keys(records.chunkHashs)) {
					chunkId = isNaN(+chunkId) ? chunkId : +chunkId;
					const currentChunk = compilation.chunks.find(chunk => chunk.id === chunkId);
					if(currentChunk) {
						const newModules = currentChunk.getModules().filter(module => module.hotUpdate);
						const allModules = new Set();
						for(const module of currentChunk.modulesIterable) {
							allModules.add(module.id);
						}
						const removedModules = records.chunkModuleIds[chunkId].filter(id => !allModules.has(id));
						if(newModules.length > 0 || removedModules.length > 0) {
							const source = hotUpdateChunkTemplate.render(chunkId, newModules, removedModules, compilation.hash, compilation.moduleTemplates.javascript, compilation.dependencyTemplates);
							const filename = compilation.getPath(hotUpdateChunkFilename, {
								hash: records.hash,
								chunk: currentChunk
							});
							compilation.additionalChunkAssets.push(filename);
							compilation.assets[filename] = source;
							hotUpdateMainContent.c[chunkId] = true;
							currentChunk.files.push(filename);
							compilation.hooks.chunkAsset.call("HotModuleReplacementPlugin", currentChunk, filename);
						}
					} else {
						hotUpdateMainContent.c[chunkId] = false;
					}
				}
				const source = new RawSource(JSON.stringify(hotUpdateMainContent));
				const filename = compilation.getPath(hotUpdateMainFilename, {
					hash: records.hash
				});
				compilation.assets[filename] = source;
			});

			const mainTemplate = compilation.mainTemplate;

			mainTemplate.hooks.hash.tap("HotModuleReplacementPlugin", hash => {
				hash.update("HotMainTemplateDecorator");
			});

			mainTemplate.hooks.moduleRequire.tap("HotModuleReplacementPlugin", (_, chunk, hash, varModuleId) => {
				return `hotCreateRequire(${varModuleId})`;
			});

			mainTemplate.hooks.requireExtensions.tap("HotModuleReplacementPlugin", source => {
				const buf = [source];
				buf.push("");
				buf.push("// __webpack_hash__");
				buf.push(mainTemplate.requireFn + ".h = function() { return hotCurrentHash; };");
				return Template.asString(buf);
			});

			const needChunkLoadingCode = chunk => {
				for(const chunkGroup of chunk.groupsIterable) {
					if(chunkGroup.chunks.length > 1) return true;
					if(chunkGroup.getNumberOfChildren() > 0) return true;
				}
				return false;
			};

			mainTemplate.hooks.bootstrap.tap("HotModuleReplacementPlugin", (source, chunk, hash) => {
				source = mainTemplate.hooks.hotBootstrap.call(source, chunk, hash);
				return Template.asString([
					source,
					"",
					hotInitCode
					.replace(/\$require\$/g, mainTemplate.requireFn)
					.replace(/\$hash\$/g, JSON.stringify(hash))
					.replace(/\$requestTimeout\$/g, requestTimeout)
					.replace(/\/\*foreachInstalledChunks\*\//g, needChunkLoadingCode(chunk) ? "for(var chunkId in installedChunks)" : `var chunkId = ${JSON.stringify(chunk.id)};`)
				]);
			});

			mainTemplate.hooks.globalHash.tap("HotModuleReplacementPlugin", () => true);

			mainTemplate.hooks.currentHash.tap("HotModuleReplacementPlugin", (_, length) => {
				if(isFinite(length))
					return `hotCurrentHash.substr(0, ${length})`;
				else
					return "hotCurrentHash";
			});

			mainTemplate.hooks.moduleObj.tap("HotModuleReplacementPlugin", (source, chunk, hash, varModuleId) => {
				return Template.asString([
					`${source},`,
					`hot: hotCreateModule(${varModuleId}),`,
					"parents: (hotCurrentParentsTemp = hotCurrentParents, hotCurrentParents = [], hotCurrentParentsTemp),",
					"children: []"
				]);
			});

			const handler = (parser, parserOptions) => {
				parser.hooks.expression.for("__webpack_hash__").tap("HotModuleReplacementPlugin", ParserHelpers.toConstantDependencyWithWebpackRequire(parser, "__webpack_require__.h()"));
				parser.hooks.evaluateTypeof.for("__webpack_hash__").tap("HotModuleReplacementPlugin", ParserHelpers.evaluateToString("string"));
				parser.hooks.evaluateIdentifier.for("module.hot").tap("HotModuleReplacementPlugin", expr => {
					return ParserHelpers.evaluateToIdentifier("module.hot", !!parser.state.compilation.hotUpdateChunkTemplate)(expr);
				});
				// TODO webpack 5: refactor this, no custom hooks
				if(!parser.hooks.hotAcceptCallback)
					parser.hooks.hotAcceptCallback = new SyncBailHook(["expression", "requests"]);
				if(!parser.hooks.hotAcceptWithoutCallback)
					parser.hooks.hotAcceptWithoutCallback = new SyncBailHook(["expression", "requests"]);
				parser.hooks.call.for("module.hot.accept").tap("HotModuleReplacementPlugin", expr => {
					if(!parser.state.compilation.hotUpdateChunkTemplate) return false;
					if(expr.arguments.length >= 1) {
						const arg = parser.evaluateExpression(expr.arguments[0]);
						let params = [];
						let requests = [];
						if(arg.isString()) {
							params = [arg];
						} else if(arg.isArray()) {
							params = arg.items.filter(param => param.isString());
						}
						if(params.length > 0) {
							params.forEach((param, idx) => {
								const request = param.string;
								const dep = new ModuleHotAcceptDependency(request, param.range);
								dep.optional = true;
								dep.loc = Object.create(expr.loc);
								dep.loc.index = idx;
								parser.state.module.addDependency(dep);
								requests.push(request);
							});
							if(expr.arguments.length > 1)
								parser.hooks.hotAcceptCallback.call(expr.arguments[1], requests);
							else
								parser.hooks.hotAcceptWithoutCallback.call(expr, requests);
						}
					}
				});
				parser.hooks.call.for("module.hot.decline").tap("HotModuleReplacementPlugin", expr => {
					if(!parser.state.compilation.hotUpdateChunkTemplate) return false;
					if(expr.arguments.length === 1) {
						const arg = parser.evaluateExpression(expr.arguments[0]);
						let params = [];
						if(arg.isString()) {
							params = [arg];
						} else if(arg.isArray()) {
							params = arg.items.filter(param => param.isString());
						}
						params.forEach((param, idx) => {
							const dep = new ModuleHotDeclineDependency(param.string, param.range);
							dep.optional = true;
							dep.loc = Object.create(expr.loc);
							dep.loc.index = idx;
							parser.state.module.addDependency(dep);
						});
					}
				});
				parser.hooks.expression.for("module.hot").tap("HotModuleReplacementPlugin", ParserHelpers.skipTraversal);
			};

			// TODO add HMR support for javascript/esm
			normalModuleFactory.hooks.parser.for("javascript/auto").tap("HotModuleReplacementPlugin", handler);
			normalModuleFactory.hooks.parser.for("javascript/dynamic").tap("HotModuleReplacementPlugin", handler);

			compilation.hooks.normalModuleLoader.tap("HotModuleReplacementPlugin", context => {
				context.hot = true;
			});
		});
	}

};

const hotInitCode = Template.getFunctionContent(require("./HotModuleReplacement.runtime.js"));<|MERGE_RESOLUTION|>--- conflicted
+++ resolved
@@ -62,15 +62,9 @@
 					records.chunkHashs[chunk.id] = chunk.hash;
 				}
 				records.chunkModuleIds = {};
-<<<<<<< HEAD
 				for(const chunk of compilation.chunks) {
-					records.chunkModuleIds[chunk.id] = chunk.mapModules(m => m.id);
-				}
-=======
-				compilation.chunks.forEach(chunk => {
-					records.chunkModuleIds[chunk.id] = Array.from(chunk.modulesIterable, m => m.id);
-				});
->>>>>>> f2141e13
+          records.chunkModuleIds[chunk.id] = Array.from(chunk.modulesIterable, m => m.id);
+				}
 			});
 			let initialPass = false;
 			let recompilation = false;
